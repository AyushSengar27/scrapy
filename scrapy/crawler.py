from __future__ import annotations

import logging
import pprint
import signal
import warnings
<<<<<<< HEAD
from typing import TYPE_CHECKING, Optional, Set, Type, Union
=======
from typing import TYPE_CHECKING, Any, Dict, Optional, Set, Type, Union
>>>>>>> 51057421

from twisted.internet import defer
from zope.interface.exceptions import DoesNotImplement

try:
    # zope >= 5.0 only supports MultipleInvalid
    from zope.interface.exceptions import MultipleInvalid
except ImportError:
    MultipleInvalid = None

from zope.interface.verify import verifyClass

from scrapy import Spider, signals
from scrapy.addons import AddonManager
from scrapy.core.engine import ExecutionEngine
from scrapy.exceptions import ScrapyDeprecationWarning
from scrapy.extension import ExtensionManager
from scrapy.interfaces import ISpiderLoader
from scrapy.logformatter import LogFormatter
from scrapy.settings import Settings, overridden_settings
from scrapy.signalmanager import SignalManager
from scrapy.spiderloader import SpiderLoader
from scrapy.statscollectors import StatsCollector
from scrapy.utils.log import (
    LogCounterHandler,
    configure_logging,
    get_scrapy_root_handler,
    install_scrapy_root_handler,
    log_reactor_info,
    log_scrapy_info,
)
from scrapy.utils.misc import create_instance, load_object
from scrapy.utils.ossignal import install_shutdown_handlers, signal_names
from scrapy.utils.reactor import (
    install_reactor,
    is_asyncio_reactor_installed,
    verify_installed_asyncio_event_loop,
    verify_installed_reactor,
)

if TYPE_CHECKING:
    from scrapy.utils.request import RequestFingerprinter


logger = logging.getLogger(__name__)


class Crawler:
    def __init__(
        self,
        spidercls: Type[Spider],
        settings: Union[None, dict, Settings] = None,
        init_reactor: bool = False,
        addons: Optional[AddonManager] = None,
    ):
        if isinstance(spidercls, Spider):
            raise ValueError("The spidercls argument must be a class, not an object")

        if isinstance(settings, dict) or settings is None:
            settings = Settings(settings)

        self.spidercls: Type[Spider] = spidercls
        self.settings: Settings = settings.copy()
        self.spidercls.update_settings(self.settings)

        self.addons: AddonManager = addons if addons is not None else AddonManager()
        self.addons.load_settings(self.settings)
        self.addons.update_addons()
        self.addons.check_dependency_clashes()
        self.addons.update_settings(self.settings)

        self.signals: SignalManager = SignalManager(self)

        self.stats: StatsCollector = load_object(self.settings["STATS_CLASS"])(self)

        handler = LogCounterHandler(self, level=self.settings.get("LOG_LEVEL"))
        logging.root.addHandler(handler)

        d = dict(overridden_settings(self.settings))
        logger.info(
            "Overridden settings:\n%(settings)s", {"settings": pprint.pformat(d)}
        )

        if get_scrapy_root_handler() is not None:
            # scrapy root handler already installed: update it with new settings
            install_scrapy_root_handler(self.settings)
        # lambda is assigned to Crawler attribute because this way it is not
        # garbage collected after leaving __init__ scope
        self.__remove_handler = lambda: logging.root.removeHandler(handler)
        self.signals.connect(self.__remove_handler, signals.engine_stopped)

        lf_cls: Type[LogFormatter] = load_object(self.settings["LOG_FORMATTER"])
        self.logformatter: LogFormatter = lf_cls.from_crawler(self)

        self.request_fingerprinter: RequestFingerprinter = create_instance(
            load_object(self.settings["REQUEST_FINGERPRINTER_CLASS"]),
            settings=self.settings,
            crawler=self,
        )

        reactor_class: str = self.settings["TWISTED_REACTOR"]
        event_loop: str = self.settings["ASYNCIO_EVENT_LOOP"]
        if init_reactor:
            # this needs to be done after the spider settings are merged,
            # but before something imports twisted.internet.reactor
            if reactor_class:
                install_reactor(reactor_class, event_loop)
            else:
                from twisted.internet import reactor  # noqa: F401
            log_reactor_info()
        if reactor_class:
            verify_installed_reactor(reactor_class)
            if is_asyncio_reactor_installed() and event_loop:
                verify_installed_asyncio_event_loop(event_loop)

        self.extensions: ExtensionManager = ExtensionManager.from_crawler(self)

        self.settings.freeze()
        self.crawling: bool = False
        self.spider: Optional[Spider] = None
        self.engine: Optional[ExecutionEngine] = None

    @defer.inlineCallbacks
    def crawl(self, *args, **kwargs):
        if self.crawling:
            raise RuntimeError("Crawling already taking place")
        self.crawling = True

        try:
            self.spider = self._create_spider(*args, **kwargs)
            self.engine = self._create_engine()
            self.addons.check_configuration(self)
            start_requests = iter(self.spider.start_requests())
            yield self.engine.open_spider(self.spider, start_requests)
            yield defer.maybeDeferred(self.engine.start)
        except Exception:
            self.crawling = False
            if self.engine is not None:
                yield self.engine.close()
            raise

    def _create_spider(self, *args, **kwargs):
        return self.spidercls.from_crawler(self, *args, **kwargs)

    def _create_engine(self):
        return ExecutionEngine(self, lambda _: self.stop())

    @defer.inlineCallbacks
    def stop(self):
        """Starts a graceful stop of the crawler and returns a deferred that is
        fired when the crawler is stopped."""
        if self.crawling:
            self.crawling = False
            yield defer.maybeDeferred(self.engine.stop)


class CrawlerRunner:
    """
    This is a convenient helper class that keeps track of, manages and runs
    crawlers inside an already setup :mod:`~twisted.internet.reactor`.

    The CrawlerRunner object must be instantiated with a
    :class:`~scrapy.settings.Settings` object.

    This class shouldn't be needed (since Scrapy is responsible of using it
    accordingly) unless writing scripts that manually handle the crawling
    process. See :ref:`run-from-script` for an example.
    """

    crawlers = property(
        lambda self: self._crawlers,
        doc="Set of :class:`crawlers <scrapy.crawler.Crawler>` started by "
        ":meth:`crawl` and managed by this class.",
    )

    @staticmethod
    def _get_spider_loader(settings) -> SpiderLoader:
        """Get SpiderLoader instance from settings"""
        cls_path = settings.get("SPIDER_LOADER_CLASS")
        loader_cls = load_object(cls_path)
        excs = (
            (DoesNotImplement, MultipleInvalid) if MultipleInvalid else DoesNotImplement
        )
        try:
            verifyClass(ISpiderLoader, loader_cls)
        except excs:
            warnings.warn(
                "SPIDER_LOADER_CLASS (previously named SPIDER_MANAGER_CLASS) does "
                "not fully implement scrapy.interfaces.ISpiderLoader interface. "
                "Please add all missing methods to avoid unexpected runtime errors.",
                category=ScrapyDeprecationWarning,
                stacklevel=2,
            )
        return loader_cls.from_settings(settings.frozencopy())

<<<<<<< HEAD
    def __init__(self, settings=None, addons: Optional[AddonManager] = None):
=======
    def __init__(self, settings: Union[Dict[str, Any], Settings, None] = None):
>>>>>>> 51057421
        if isinstance(settings, dict) or settings is None:
            settings = Settings(settings)
        self.settings = settings
        self.addons: Optional[AddonManager] = addons
        self.spider_loader = self._get_spider_loader(settings)
        self._crawlers: Set[Crawler] = set()
        self._active: Set[defer.Deferred] = set()
        self.bootstrap_failed = False

    @property
    def spiders(self):
        warnings.warn(
            "CrawlerRunner.spiders attribute is renamed to "
            "CrawlerRunner.spider_loader.",
            category=ScrapyDeprecationWarning,
            stacklevel=2,
        )
        return self.spider_loader

    def crawl(self, crawler_or_spidercls, *args, **kwargs):
        """
        Run a crawler with the provided arguments.

        It will call the given Crawler's :meth:`~Crawler.crawl` method, while
        keeping track of it so it can be stopped later.

        If ``crawler_or_spidercls`` isn't a :class:`~scrapy.crawler.Crawler`
        instance, this method will try to create one using this parameter as
        the spider class given to it.

        Returns a deferred that is fired when the crawling is finished.

        :param crawler_or_spidercls: already created crawler, or a spider class
            or spider's name inside the project to create it
        :type crawler_or_spidercls: :class:`~scrapy.crawler.Crawler` instance,
            :class:`~scrapy.spiders.Spider` subclass or string

        :param args: arguments to initialize the spider

        :param kwargs: keyword arguments to initialize the spider
        """
        if isinstance(crawler_or_spidercls, Spider):
            raise ValueError(
                "The crawler_or_spidercls argument cannot be a spider object, "
                "it must be a spider class (or a Crawler object)"
            )
        crawler = self.create_crawler(crawler_or_spidercls)
        return self._crawl(crawler, *args, **kwargs)

    def _crawl(self, crawler, *args, **kwargs):
        self.crawlers.add(crawler)
        d = crawler.crawl(*args, **kwargs)
        self._active.add(d)

        def _done(result):
            self.crawlers.discard(crawler)
            self._active.discard(d)
            self.bootstrap_failed |= not getattr(crawler, "spider", None)
            return result

        return d.addBoth(_done)

    def create_crawler(
        self, crawler_or_spidercls: Union[Type[Spider], str, Crawler]
    ) -> Crawler:
        """
        Return a :class:`~scrapy.crawler.Crawler` object.

        * If ``crawler_or_spidercls`` is a Crawler, it is returned as-is.
        * If ``crawler_or_spidercls`` is a Spider subclass, a new Crawler
          is constructed for it.
        * If ``crawler_or_spidercls`` is a string, this function finds
          a spider with this name in a Scrapy project (using spider loader),
          then creates a Crawler instance for it.
        """
        if isinstance(crawler_or_spidercls, Spider):
            raise ValueError(
                "The crawler_or_spidercls argument cannot be a spider object, "
                "it must be a spider class (or a Crawler object)"
            )
        if isinstance(crawler_or_spidercls, Crawler):
            return crawler_or_spidercls
        return self._create_crawler(crawler_or_spidercls)

    def _create_crawler(self, spidercls: Union[str, Type[Spider]]) -> Crawler:
        if isinstance(spidercls, str):
            spidercls = self.spider_loader.load(spidercls)
        return Crawler(spidercls, self.settings, addons=self.addons)

    def stop(self):
        """
        Stops simultaneously all the crawling jobs taking place.

        Returns a deferred that is fired when they all have ended.
        """
        return defer.DeferredList([c.stop() for c in list(self.crawlers)])

    @defer.inlineCallbacks
    def join(self):
        """
        join()

        Returns a deferred that is fired when all managed :attr:`crawlers` have
        completed their executions.
        """
        while self._active:
            yield defer.DeferredList(self._active)


class CrawlerProcess(CrawlerRunner):
    """
    A class to run multiple scrapy crawlers in a process simultaneously.

    This class extends :class:`~scrapy.crawler.CrawlerRunner` by adding support
    for starting a :mod:`~twisted.internet.reactor` and handling shutdown
    signals, like the keyboard interrupt command Ctrl-C. It also configures
    top-level logging.

    This utility should be a better fit than
    :class:`~scrapy.crawler.CrawlerRunner` if you aren't running another
    :mod:`~twisted.internet.reactor` within your application.

    The CrawlerProcess object must be instantiated with a
    :class:`~scrapy.settings.Settings` object.

    :param install_root_handler: whether to install root logging handler
        (default: True)

    This class shouldn't be needed (since Scrapy is responsible of using it
    accordingly) unless writing scripts that manually handle the crawling
    process. See :ref:`run-from-script` for an example.
    """

    def __init__(
        self,
        settings=None,
        install_root_handler: bool = True,
        addons: Optional[AddonManager] = None,
    ):
        super().__init__(settings, addons)
        configure_logging(self.settings, install_root_handler)
        log_scrapy_info(self.settings)
        self._initialized_reactor = False

    def _signal_shutdown(self, signum, _):
        from twisted.internet import reactor

        install_shutdown_handlers(self._signal_kill)
        signame = signal_names[signum]
        logger.info(
            "Received %(signame)s, shutting down gracefully. Send again to force ",
            {"signame": signame},
        )
        reactor.callFromThread(self._graceful_stop_reactor)

    def _signal_kill(self, signum, _):
        from twisted.internet import reactor

        install_shutdown_handlers(signal.SIG_IGN)
        signame = signal_names[signum]
        logger.info(
            "Received %(signame)s twice, forcing unclean shutdown", {"signame": signame}
        )
        reactor.callFromThread(self._stop_reactor)

    def _create_crawler(self, spidercls):
        if isinstance(spidercls, str):
            spidercls = self.spider_loader.load(spidercls)
        init_reactor = not self._initialized_reactor
        self._initialized_reactor = True
        return Crawler(spidercls, self.settings, init_reactor=init_reactor)

    def start(self, stop_after_crawl=True, install_signal_handlers=True):
        """
        This method starts a :mod:`~twisted.internet.reactor`, adjusts its pool
        size to :setting:`REACTOR_THREADPOOL_MAXSIZE`, and installs a DNS cache
        based on :setting:`DNSCACHE_ENABLED` and :setting:`DNSCACHE_SIZE`.

        If ``stop_after_crawl`` is True, the reactor will be stopped after all
        crawlers have finished, using :meth:`join`.

        :param bool stop_after_crawl: stop or not the reactor when all
            crawlers have finished

        :param bool install_signal_handlers: whether to install the shutdown
            handlers (default: True)
        """
        from twisted.internet import reactor

        if stop_after_crawl:
            d = self.join()
            # Don't start the reactor if the deferreds are already fired
            if d.called:
                return
            d.addBoth(self._stop_reactor)

        if install_signal_handlers:
            install_shutdown_handlers(self._signal_shutdown)
        resolver_class = load_object(self.settings["DNS_RESOLVER"])
        resolver = create_instance(resolver_class, self.settings, self, reactor=reactor)
        resolver.install_on_reactor()
        tp = reactor.getThreadPool()
        tp.adjustPoolsize(maxthreads=self.settings.getint("REACTOR_THREADPOOL_MAXSIZE"))
        reactor.addSystemEventTrigger("before", "shutdown", self.stop)
        reactor.run(installSignalHandlers=False)  # blocking call

    def _graceful_stop_reactor(self):
        d = self.stop()
        d.addBoth(self._stop_reactor)
        return d

    def _stop_reactor(self, _=None):
        from twisted.internet import reactor

        try:
            reactor.stop()
        except RuntimeError:  # raised if already stopped or in shutdown stage
            pass<|MERGE_RESOLUTION|>--- conflicted
+++ resolved
@@ -4,11 +4,7 @@
 import pprint
 import signal
 import warnings
-<<<<<<< HEAD
-from typing import TYPE_CHECKING, Optional, Set, Type, Union
-=======
 from typing import TYPE_CHECKING, Any, Dict, Optional, Set, Type, Union
->>>>>>> 51057421
 
 from twisted.internet import defer
 from zope.interface.exceptions import DoesNotImplement
@@ -204,11 +200,11 @@
             )
         return loader_cls.from_settings(settings.frozencopy())
 
-<<<<<<< HEAD
-    def __init__(self, settings=None, addons: Optional[AddonManager] = None):
-=======
-    def __init__(self, settings: Union[Dict[str, Any], Settings, None] = None):
->>>>>>> 51057421
+    def __init__(
+        self,
+        settings: Union[Dict[str, Any], Settings, None] = None,
+        addons: Optional[AddonManager] = None,
+    ):
         if isinstance(settings, dict) or settings is None:
             settings = Settings(settings)
         self.settings = settings
