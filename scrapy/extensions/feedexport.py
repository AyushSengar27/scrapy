"""
Feed Exports extension

See documentation in docs/topics/feed-exports.rst
"""

import os
import sys
import logging
import posixpath
from tempfile import NamedTemporaryFile
from datetime import datetime
import six
from six.moves.urllib.parse import urlparse
from ftplib import FTP

from zope.interface import Interface, implementer
from twisted.internet import defer, threads
from w3lib.url import file_uri_to_path

from scrapy import signals
from scrapy.utils.ftp import ftp_makedirs_cwd
from scrapy.exceptions import NotConfigured
from scrapy.utils.misc import create_instance, load_object
from scrapy.utils.log import failure_to_exc_info
from scrapy.utils.python import without_none_values
from scrapy.utils.boto import is_botocore

logger = logging.getLogger(__name__)


class IFeedStorage(Interface):
    """Interface that all Feed Storages must implement"""

    def __init__(uri):
        """Initialize the storage with the parameters given in the URI"""

    def open(spider):
        """Open the storage for the given spider. It must return a file-like
        object that will be used for the exporters"""

    def store(file):
        """Store the given file stream"""


@implementer(IFeedStorage)
class BlockingFeedStorage(object):

    def open(self, spider):
        path = spider.crawler.settings['FEED_TEMPDIR']
        if path and not os.path.isdir(path):
            raise OSError('Not a Directory: ' + str(path))

        return NamedTemporaryFile(prefix='feed-', dir=path)

    def store(self, file):
        return threads.deferToThread(self._store_in_thread, file)

    def _store_in_thread(self, file):
        raise NotImplementedError


@implementer(IFeedStorage)
class StdoutFeedStorage(object):

    def __init__(self, uri, _stdout=None):
        if not _stdout:
            _stdout = sys.stdout if six.PY2 else sys.stdout.buffer
        self._stdout = _stdout

    def open(self, spider):
        return self._stdout

    def store(self, file):
        pass


@implementer(IFeedStorage)
class FileFeedStorage(object):

    def __init__(self, uri):
        self.path = file_uri_to_path(uri)

    def open(self, spider):
        dirname = os.path.dirname(self.path)
        if dirname and not os.path.exists(dirname):
            os.makedirs(dirname)
        return open(self.path, 'ab')

    def store(self, file):
        file.close()


class S3FeedStorage(BlockingFeedStorage):

<<<<<<< HEAD
    def __init__(self, uri, access_key=None, secret_key=None, acl=None):
        # BEGIN Backwards compatibility for initialising without keys (and
=======
    def __init__(self, uri, access_key=None, secret_key=None):
        # BEGIN Backward compatibility for initialising without keys (and
>>>>>>> d346b8cb
        # without using from_crawler)
        no_defaults = access_key is None and secret_key is None
        if no_defaults:
            from scrapy.conf import settings
            if 'AWS_ACCESS_KEY_ID' in settings or 'AWS_SECRET_ACCESS_KEY' in settings:
                import warnings
                from scrapy.exceptions import ScrapyDeprecationWarning
                warnings.warn(
                    "Initialising `scrapy.extensions.feedexport.S3FeedStorage` "
                    "without AWS keys is deprecated. Please supply credentials or "
                    "use the `from_crawler()` constructor.",
                    category=ScrapyDeprecationWarning,
                    stacklevel=2
                )
                access_key = settings['AWS_ACCESS_KEY_ID']
                secret_key = settings['AWS_SECRET_ACCESS_KEY']
        # END Backward compatibility
        u = urlparse(uri)
        self.bucketname = u.hostname
        self.access_key = u.username or access_key
        self.secret_key = u.password or secret_key
        self.is_botocore = is_botocore()
        self.keyname = u.path[1:]  # remove first "/"
        self.acl = acl
        if self.is_botocore:
            import botocore.session
            session = botocore.session.get_session()
            self.s3_client = session.create_client(
                's3', aws_access_key_id=self.access_key,
                aws_secret_access_key=self.secret_key)
        else:
            import boto
            self.connect_s3 = boto.connect_s3

    @classmethod
    def from_crawler(cls, crawler, uri):
        return cls(
            uri=uri,
            access_key=crawler.settings['AWS_ACCESS_KEY_ID'],
            secret_key=crawler.settings['AWS_SECRET_ACCESS_KEY'],
            acl=crawler.settings['FEED_STORAGE_S3_ACL'] or None
        )

    def _store_in_thread(self, file):
        file.seek(0)
        if self.is_botocore:
            kwargs = {'ACL': self.acl} if self.acl else {}
            self.s3_client.put_object(
                Bucket=self.bucketname, Key=self.keyname, Body=file,
                **kwargs)
        else:
            conn = self.connect_s3(self.access_key, self.secret_key)
            bucket = conn.get_bucket(self.bucketname, validate=False)
            key = bucket.new_key(self.keyname)
            kwargs = {'policy': self.acl} if self.acl else {}
            key.set_contents_from_file(file, **kwargs)
            key.close()


class FTPFeedStorage(BlockingFeedStorage):

    def __init__(self, uri):
        u = urlparse(uri)
        self.host = u.hostname
        self.port = int(u.port or '21')
        self.username = u.username
        self.password = u.password
        self.path = u.path

    def _store_in_thread(self, file):
        file.seek(0)
        ftp = FTP()
        ftp.connect(self.host, self.port)
        ftp.login(self.username, self.password)
        dirname, filename = posixpath.split(self.path)
        ftp_makedirs_cwd(ftp, dirname)
        ftp.storbinary('STOR %s' % filename, file)
        ftp.quit()


class SpiderSlot(object):
    def __init__(self, file, exporter, storage, uri):
        self.file = file
        self.exporter = exporter
        self.storage = storage
        self.uri = uri
        self.itemcount = 0


class FeedExporter(object):

    def __init__(self, settings):
        self.settings = settings
        self.urifmt = settings['FEED_URI']
        if not self.urifmt:
            raise NotConfigured
        self.format = settings['FEED_FORMAT'].lower()
        self.export_encoding = settings['FEED_EXPORT_ENCODING']
        self.storages = self._load_components('FEED_STORAGES')
        self.exporters = self._load_components('FEED_EXPORTERS')
        if not self._storage_supported(self.urifmt):
            raise NotConfigured
        if not self._exporter_supported(self.format):
            raise NotConfigured
        self.store_empty = settings.getbool('FEED_STORE_EMPTY')
        self._exporting = False
        self.export_fields = settings.getlist('FEED_EXPORT_FIELDS') or None
        self.indent = None
        if settings.get('FEED_EXPORT_INDENT') is not None:
            self.indent = settings.getint('FEED_EXPORT_INDENT')
        uripar = settings['FEED_URI_PARAMS']
        self._uripar = load_object(uripar) if uripar else lambda x, y: None

    @classmethod
    def from_crawler(cls, crawler):
        o = cls(crawler.settings)
        o.crawler = crawler
        crawler.signals.connect(o.open_spider, signals.spider_opened)
        crawler.signals.connect(o.close_spider, signals.spider_closed)
        crawler.signals.connect(o.item_scraped, signals.item_scraped)
        return o

    def open_spider(self, spider):
        uri = self.urifmt % self._get_uri_params(spider)
        storage = self._get_storage(uri)
        file = storage.open(spider)
        exporter = self._get_exporter(file, fields_to_export=self.export_fields,
            encoding=self.export_encoding, indent=self.indent)
        if self.store_empty:
            exporter.start_exporting()
            self._exporting = True
        self.slot = SpiderSlot(file, exporter, storage, uri)

    def close_spider(self, spider):
        slot = self.slot
        if not slot.itemcount and not self.store_empty:
            return
        if self._exporting:
            slot.exporter.finish_exporting()
            self._exporting = False
        logfmt = "%s %%(format)s feed (%%(itemcount)d items) in: %%(uri)s"
        log_args = {'format': self.format,
                    'itemcount': slot.itemcount,
                    'uri': slot.uri}
        d = defer.maybeDeferred(slot.storage.store, slot.file)
        d.addCallback(lambda _: logger.info(logfmt % "Stored", log_args,
                                            extra={'spider': spider}))
        d.addErrback(lambda f: logger.error(logfmt % "Error storing", log_args,
                                            exc_info=failure_to_exc_info(f),
                                            extra={'spider': spider}))
        return d

    def item_scraped(self, item, spider):
        slot = self.slot
        if not self._exporting:
            slot.exporter.start_exporting()
            self._exporting = True
        slot.exporter.export_item(item)
        slot.itemcount += 1
        return item

    def _load_components(self, setting_prefix):
        conf = without_none_values(self.settings.getwithbase(setting_prefix))
        d = {}
        for k, v in conf.items():
            try:
                d[k] = load_object(v)
            except NotConfigured:
                pass
        return d

    def _exporter_supported(self, format):
        if format in self.exporters:
            return True
        logger.error("Unknown feed format: %(format)s", {'format': format})

    def _storage_supported(self, uri):
        scheme = urlparse(uri).scheme
        if scheme in self.storages:
            try:
                self._get_storage(uri)
                return True
            except NotConfigured as e:
                logger.error("Disabled feed storage scheme: %(scheme)s. "
                             "Reason: %(reason)s",
                             {'scheme': scheme, 'reason': str(e)})
        else:
            logger.error("Unknown feed storage scheme: %(scheme)s",
                         {'scheme': scheme})

    def _get_instance(self, objcls, *args, **kwargs):
        return create_instance(
            objcls, self.settings, getattr(self, 'crawler', None),
            *args, **kwargs)

    def _get_exporter(self, *args, **kwargs):
        return self._get_instance(self.exporters[self.format], *args, **kwargs)

    def _get_storage(self, uri):
        return self._get_instance(self.storages[urlparse(uri).scheme], uri)

    def _get_uri_params(self, spider):
        params = {}
        for k in dir(spider):
            params[k] = getattr(spider, k)
        ts = datetime.utcnow().replace(microsecond=0).isoformat().replace(':', '-')
        params['time'] = ts
        self._uripar(params, spider)
        return params<|MERGE_RESOLUTION|>--- conflicted
+++ resolved
@@ -93,13 +93,8 @@
 
 class S3FeedStorage(BlockingFeedStorage):
 
-<<<<<<< HEAD
     def __init__(self, uri, access_key=None, secret_key=None, acl=None):
-        # BEGIN Backwards compatibility for initialising without keys (and
-=======
-    def __init__(self, uri, access_key=None, secret_key=None):
         # BEGIN Backward compatibility for initialising without keys (and
->>>>>>> d346b8cb
         # without using from_crawler)
         no_defaults = access_key is None and secret_key is None
         if no_defaults:
