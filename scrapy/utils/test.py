"""
This module contains some assorted functions used in tests
"""
<<<<<<< HEAD

from __future__ import absolute_import
from posixpath import split
=======
import asyncio
>>>>>>> bd54f22f
import os

from importlib import import_module
from twisted.trial.unittest import SkipTest

from scrapy.exceptions import NotConfigured
from scrapy.utils.boto import is_botocore


def assert_aws_environ():
    """Asserts the current environment is suitable for running AWS testsi.
    Raises SkipTest with the reason if it's not.
    """
    skip_if_no_boto()
    if 'AWS_ACCESS_KEY_ID' not in os.environ:
        raise SkipTest("AWS keys not found")


def assert_gcs_environ():
    if 'GCS_PROJECT_ID' not in os.environ:
        raise SkipTest("GCS_PROJECT_ID not found")


def skip_if_no_boto():
    try:
        is_botocore()
    except NotConfigured as e:
        raise SkipTest(e)


def get_s3_content_and_delete(bucket, path, with_key=False):
    """ Get content from s3 key, and delete key afterwards.
    """
    if is_botocore():
        import botocore.session
        session = botocore.session.get_session()
        client = session.create_client('s3')
        key = client.get_object(Bucket=bucket, Key=path)
        content = key['Body'].read()
        client.delete_object(Bucket=bucket, Key=path)
    else:
        import boto
        # assuming boto=2.2.2
        bucket = boto.connect_s3().get_bucket(bucket, validate=False)
        key = bucket.get_key(path)
        content = key.get_contents_as_string()
        bucket.delete_key(path)
    return (content, key) if with_key else content


def get_gcs_content_and_delete(bucket, path):
    from google.cloud import storage
    client = storage.Client(project=os.environ.get('GCS_PROJECT_ID'))
    bucket = client.get_bucket(bucket)
    blob = bucket.get_blob(path)
    content = blob.download_as_string()
    acl = list(blob.acl)  # loads acl before it will be deleted
    bucket.delete_blob(path)
    return content, acl, blob

<<<<<<< HEAD
def get_ftp_content_and_delete(path, host ,port,
        username, password, use_active_mode=False):
    from ftplib import FTP
    ftp = FTP()
    ftp.connect(host, port)
    ftp.login(username, password)
    if use_active_mode:
        ftp.set_pasv(False)
    ftp_data = []
    def buffer_data(data):
        ftp_data.append(data)
    ftp.retrbinary('RETR %s' % path, buffer_data)
    dirname, filename = split(path)
    ftp.cwd(dirname)
    ftp.delete(filename)
    return "".join(ftp_data)
    
=======

>>>>>>> bd54f22f
def get_crawler(spidercls=None, settings_dict=None):
    """Return an unconfigured Crawler object. If settings_dict is given, it
    will be used to populate the crawler settings with a project level
    priority.
    """
    from scrapy.crawler import CrawlerRunner
    from scrapy.spiders import Spider

    runner = CrawlerRunner(settings_dict)
    return runner.create_crawler(spidercls or Spider)


def get_pythonpath():
    """Return a PYTHONPATH suitable to use in processes so that they find this
    installation of Scrapy"""
    scrapy_path = import_module('scrapy').__path__[0]
    return os.path.dirname(scrapy_path) + os.pathsep + os.environ.get('PYTHONPATH', '')


def get_testenv():
    """Return a OS environment dict suitable to fork processes that need to import
    this installation of Scrapy, instead of a system installed one.
    """
    env = os.environ.copy()
    env['PYTHONPATH'] = get_pythonpath()
    return env


def assert_samelines(testcase, text1, text2, msg=None):
    """Asserts text1 and text2 have the same lines, ignoring differences in
    line endings between platforms
    """
    testcase.assertEqual(text1.splitlines(), text2.splitlines(), msg)


def get_from_asyncio_queue(value):
    q = asyncio.Queue()
    getter = q.get()
    q.put_nowait(value)
    return getter<|MERGE_RESOLUTION|>--- conflicted
+++ resolved
@@ -1,14 +1,11 @@
 """
 This module contains some assorted functions used in tests
 """
-<<<<<<< HEAD
 
+import asyncio
+import os
 from __future__ import absolute_import
 from posixpath import split
-=======
-import asyncio
->>>>>>> bd54f22f
-import os
 
 from importlib import import_module
 from twisted.trial.unittest import SkipTest
@@ -68,7 +65,7 @@
     bucket.delete_blob(path)
     return content, acl, blob
 
-<<<<<<< HEAD
+
 def get_ftp_content_and_delete(path, host ,port,
         username, password, use_active_mode=False):
     from ftplib import FTP
@@ -86,9 +83,7 @@
     ftp.delete(filename)
     return "".join(ftp_data)
     
-=======
 
->>>>>>> bd54f22f
 def get_crawler(spidercls=None, settings_dict=None):
     """Return an unconfigured Crawler object. If settings_dict is given, it
     will be used to populate the crawler settings with a project level
