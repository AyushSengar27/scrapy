--- conflicted
+++ resolved
@@ -398,10 +398,6 @@
     pass
 
 
-<<<<<<< HEAD
-class FeedExportTestBase(ABC, unittest.TestCase):
-    __test__ = False
-=======
 class DummyBlockingFeedStorage(BlockingFeedStorage):
 
     def __init__(self, uri):
@@ -442,8 +438,8 @@
         file.close()
 
 
-class FeedExportTest(unittest.TestCase):
->>>>>>> 0c8d8c5e
+class FeedExportTestBase(ABC, unittest.TestCase):
+    __test__ = False
 
     class MyItem(scrapy.Item):
         foo = scrapy.Field()
@@ -461,47 +457,6 @@
     def tearDown(self):
         shutil.rmtree(self.temp_dir, ignore_errors=True)
 
-<<<<<<< HEAD
-=======
-    def _random_temp_filename(self):
-        chars = [random.choice(ascii_letters + digits) for _ in range(15)]
-        filename = ''.join(chars)
-        return os.path.join(self.temp_dir, filename)
-
-    @defer.inlineCallbacks
-    def run_and_export(self, spider_cls, settings):
-        """ Run spider with specified settings; return exported data. """
-
-        FEEDS = settings.get('FEEDS') or {}
-        settings['FEEDS'] = {
-            urljoin('file:', pathname2url(str(file_path))): feed
-            for file_path, feed in FEEDS.items()
-        }
-
-        content = {}
-        try:
-            with MockServer() as s:
-                runner = CrawlerRunner(Settings(settings))
-                spider_cls.start_urls = [s.url('/')]
-                yield runner.crawl(spider_cls)
-
-            for file_path, feed in FEEDS.items():
-                if not os.path.exists(str(file_path)):
-                    continue
-
-                with open(str(file_path), 'rb') as f:
-                    content[feed['format']] = f.read()
-
-        finally:
-            for file_path in FEEDS.keys():
-                if not os.path.exists(str(file_path)):
-                    continue
-
-                os.remove(str(file_path))
-
-        return content
-
->>>>>>> 0c8d8c5e
     @defer.inlineCallbacks
     def exported_data(self, items, settings):
         """
@@ -571,6 +526,7 @@
             urljoin('file:', pathname2url(str(file_path))): feed
             for file_path, feed in FEEDS.items()
         }
+
         content = {}
         try:
             with MockServer() as s:
@@ -579,11 +535,17 @@
                 yield runner.crawl(spider_cls)
 
             for file_path, feed in FEEDS.items():
+                if not os.path.exists(str(file_path)):
+                    continue
+
                 with open(str(file_path), 'rb') as f:
                     content[feed['format']] = f.read()
 
         finally:
             for file_path in FEEDS.keys():
+                if not os.path.exists(str(file_path)):
+                    continue
+
                 os.remove(str(file_path))
 
         return content
@@ -1101,7 +1063,48 @@
         data = yield self.exported_no_data(settings)
         self.assertEqual(data['csv'], b'')
 
-<<<<<<< HEAD
+    @defer.inlineCallbacks
+    def test_multiple_feeds_success_logs_blocking_feed_storage(self):
+        settings = {
+            'FEEDS': {
+                self._random_temp_filename(): {'format': 'json'},
+                self._random_temp_filename(): {'format': 'xml'},
+                self._random_temp_filename(): {'format': 'csv'},
+            },
+            'FEED_STORAGES': {'file': 'tests.test_feedexport.DummyBlockingFeedStorage'},
+        }
+        items = [
+            {'foo': 'bar1', 'baz': ''},
+            {'foo': 'bar2', 'baz': 'quux'},
+        ]
+        with LogCapture() as log:
+            yield self.exported_data(items, settings)
+
+        print(log)
+        for fmt in ['json', 'xml', 'csv']:
+            self.assertIn('Stored %s feed (2 items)' % fmt, str(log))
+
+    @defer.inlineCallbacks
+    def test_multiple_feeds_failing_logs_blocking_feed_storage(self):
+        settings = {
+            'FEEDS': {
+                self._random_temp_filename(): {'format': 'json'},
+                self._random_temp_filename(): {'format': 'xml'},
+                self._random_temp_filename(): {'format': 'csv'},
+            },
+            'FEED_STORAGES': {'file': 'tests.test_feedexport.FailingBlockingFeedStorage'},
+        }
+        items = [
+            {'foo': 'bar1', 'baz': ''},
+            {'foo': 'bar2', 'baz': 'quux'},
+        ]
+        with LogCapture() as log:
+            yield self.exported_data(items, settings)
+
+        print(log)
+        for fmt in ['json', 'xml', 'csv']:
+            self.assertIn('Error storing %s feed (2 items)' % fmt, str(log))
+
 
 class BatchDeliveriesTest(FeedExportTestBase):
     __test__ = True
@@ -1446,47 +1449,4 @@
                 break
             content = json.loads(content.decode('utf-8'))
             expected_batch, items = items[:batch_size], items[batch_size:]
-            self.assertEqual(expected_batch, content)
-=======
-    @defer.inlineCallbacks
-    def test_multiple_feeds_success_logs_blocking_feed_storage(self):
-        settings = {
-            'FEEDS': {
-                self._random_temp_filename(): {'format': 'json'},
-                self._random_temp_filename(): {'format': 'xml'},
-                self._random_temp_filename(): {'format': 'csv'},
-            },
-            'FEED_STORAGES': {'file': 'tests.test_feedexport.DummyBlockingFeedStorage'},
-        }
-        items = [
-            {'foo': 'bar1', 'baz': ''},
-            {'foo': 'bar2', 'baz': 'quux'},
-        ]
-        with LogCapture() as log:
-            yield self.exported_data(items, settings)
-
-        print(log)
-        for fmt in ['json', 'xml', 'csv']:
-            self.assertIn('Stored %s feed (2 items)' % fmt, str(log))
-
-    @defer.inlineCallbacks
-    def test_multiple_feeds_failing_logs_blocking_feed_storage(self):
-        settings = {
-            'FEEDS': {
-                self._random_temp_filename(): {'format': 'json'},
-                self._random_temp_filename(): {'format': 'xml'},
-                self._random_temp_filename(): {'format': 'csv'},
-            },
-            'FEED_STORAGES': {'file': 'tests.test_feedexport.FailingBlockingFeedStorage'},
-        }
-        items = [
-            {'foo': 'bar1', 'baz': ''},
-            {'foo': 'bar2', 'baz': 'quux'},
-        ]
-        with LogCapture() as log:
-            yield self.exported_data(items, settings)
-
-        print(log)
-        for fmt in ['json', 'xml', 'csv']:
-            self.assertIn('Error storing %s feed (2 items)' % fmt, str(log))
->>>>>>> 0c8d8c5e
+            self.assertEqual(expected_batch, content)