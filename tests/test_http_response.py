--- conflicted
+++ resolved
@@ -7,19 +7,6 @@
 from w3lib import __version__ as w3lib_version
 from w3lib.encoding import resolve_encoding
 
-<<<<<<< HEAD
-from scrapy.http import (
-    Request,
-    Response,
-    TextResponse,
-    HtmlResponse,
-    XmlResponse,
-    Headers,
-)
-from scrapy.selector import Selector
-from scrapy.utils.python import to_unicode
-=======
->>>>>>> 7ae32ea3
 from scrapy.exceptions import NotSupported
 from scrapy.http import (Headers, HtmlResponse, Request, Response,
                          TextResponse, XmlResponse)
@@ -225,12 +212,8 @@
         strict=True,
     )
     def test_follow_whitespace_url(self):
-<<<<<<< HEAD
-        self._assert_followed_url("foo ", "http://example.com/foo%20")
-=======
         self._assert_followed_url('foo ',
                                   'http://example.com/foo')
->>>>>>> 7ae32ea3
 
     @mark.xfail(
         parse_version(w3lib_version) < parse_version("2.1.1"),
@@ -238,14 +221,8 @@
         strict=True,
     )
     def test_follow_whitespace_link(self):
-<<<<<<< HEAD
-        self._assert_followed_url(
-            Link("http://example.com/foo "), "http://example.com/foo%20"
-        )
-=======
         self._assert_followed_url(Link('http://example.com/foo '),
                                   'http://example.com/foo')
->>>>>>> 7ae32ea3
 
     def test_follow_flags(self):
         res = self.response_class("http://example.com/")
