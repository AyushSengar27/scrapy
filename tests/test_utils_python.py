--- conflicted
+++ resolved
@@ -205,17 +205,10 @@
             self.assertEqual(get_func_args(operator.itemgetter(2)), [])
         else:
             self.assertEqual(
-<<<<<<< HEAD
-                get_func_args(str.split, True), ['sep', 'maxsplit'])
-            self.assertEqual(get_func_args(" ".join, True), ['list'])
-            self.assertEqual(
-                get_func_args(operator.itemgetter(2), True), ['obj'])
-=======
-                get_func_args(six.text_type.split, stripself=True), ['sep', 'maxsplit'])
+                get_func_args(str.split, stripself=True), ['sep', 'maxsplit'])
             self.assertEqual(get_func_args(" ".join, stripself=True), ['list'])
             self.assertEqual(
                 get_func_args(operator.itemgetter(2), stripself=True), ['obj'])
->>>>>>> 78ad0163
 
 
     def test_without_none_values(self):
