--- conflicted
+++ resolved
@@ -1,8 +1,4 @@
 import unittest
-<<<<<<< HEAD
-import sys
-=======
->>>>>>> 16e0636d
 
 from scrapy.http import Request, FormRequest
 from scrapy.spiders import Spider
